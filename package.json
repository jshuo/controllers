{
  "name": "@metamask/controllers",
  "version": "22.0.0",
  "description": "Collection of platform-agnostic modules for creating secure data models for cryptocurrency wallets",
  "keywords": [
    "MetaMask",
    "Ethereum"
  ],
  "homepage": "https://github.com/MetaMask/controllers#readme",
  "bugs": {
    "url": "https://github.com/MetaMask/controllers/issues"
  },
  "repository": {
    "type": "git",
    "url": "https://github.com/MetaMask/controllers.git"
  },
  "license": "MIT",
  "main": "./dist/index.js",
  "types": "./dist/index.d.ts",
  "files": [
    "dist/"
  ],
  "scripts": {
    "setup": "yarn install && yarn allow-scripts",
    "prepublishOnly": "yarn build",
    "lint:eslint": "eslint . --cache --ext js,ts",
    "lint:misc": "prettier '**/*.json' '**/*.md' '!CHANGELOG.md' '**/*.yml' --ignore-path .gitignore",
    "lint": "yarn lint:eslint && yarn lint:misc --check",
    "lint:fix": "yarn lint:eslint --fix && yarn lint:misc --write",
    "test": "jest",
    "test:watch": "jest --watch",
    "build": "rimraf dist && tsc --project .",
    "build:watch": "yarn build --watch",
    "build:link": "yarn build && cd dist && yarn link && rm -rf node_modules && cd ..",
    "doc": "typedoc && touch docs/.nojekyll"
  },
  "dependencies": {
    "@ethereumjs/common": "^2.3.1",
    "@ethereumjs/tx": "^3.2.1",
<<<<<<< HEAD
    "@metamask/contract-metadata": "^1.30.0",
    "@secux/app-eth": "^2.1.6",
    "@secux/protocol-transaction": "^2.1.3",
=======
    "@metamask/contract-metadata": "^1.31.0",
>>>>>>> 47040d5f
    "@types/uuid": "^8.3.0",
    "abort-controller": "^3.0.0",
    "async-mutex": "^0.2.6",
    "babel-runtime": "^6.26.0",
    "eth-ens-namehash": "^2.0.8",
    "eth-json-rpc-infura": "^5.1.0",
    "eth-keyring-controller": "^6.2.1",
    "eth-method-registry": "1.1.0",
    "eth-phishing-detect": "^1.1.14",
    "eth-query": "^2.1.2",
    "eth-rpc-errors": "^4.0.0",
    "eth-sig-util": "^3.0.0",
    "ethereumjs-util": "^7.0.10",
    "ethereumjs-wallet": "^1.0.1",
    "ethers": "^5.4.1",
    "ethjs-unit": "^0.1.6",
    "ethjs-util": "^0.1.6",
    "human-standard-collectible-abi": "^1.0.2",
    "human-standard-multi-collectible-abi": "^1.0.4",
    "human-standard-token-abi": "^2.0.0",
    "immer": "^9.0.6",
    "isomorphic-fetch": "^3.0.0",
    "jsonschema": "^1.2.4",
    "multiformats": "^9.5.2",
    "nanoid": "^3.1.12",
    "punycode": "^2.1.1",
    "single-call-balance-checker-abi": "^1.0.0",
    "uuid": "^8.3.2",
    "web3": "^0.20.7",
    "web3-provider-engine": "^16.0.3"
  },
  "devDependencies": {
    "@lavamoat/allow-scripts": "^1.0.6",
    "@metamask/auto-changelog": "^2.5.0",
    "@metamask/eslint-config": "^9.0.0",
    "@metamask/eslint-config-jest": "^9.0.0",
    "@metamask/eslint-config-nodejs": "^9.0.0",
    "@metamask/eslint-config-typescript": "^9.0.1",
    "@types/jest": "^26.0.22",
    "@types/node": "^14.14.31",
    "@types/punycode": "^2.1.0",
    "@types/sinon": "^9.0.10",
    "@types/web3": "^1.0.6",
    "@typescript-eslint/eslint-plugin": "^4.22.0",
    "@typescript-eslint/parser": "^4.22.0",
    "eslint": "^7.24.0",
    "eslint-config-prettier": "^8.1.0",
    "eslint-import-resolver-typescript": "^2.4.0",
    "eslint-plugin-import": "^2.22.1",
    "eslint-plugin-jest": "^24.1.5",
    "eslint-plugin-jsdoc": "^36.1.0",
    "eslint-plugin-node": "^11.1.0",
    "eslint-plugin-prettier": "^3.3.1",
    "ethjs-provider-http": "^0.1.6",
    "jest": "^26.4.2",
    "jest-environment-jsdom": "^25.0.0",
    "nock": "^13.0.7",
    "prettier": "^2.2.1",
    "prettier-plugin-packagejson": "^2.2.11",
    "rimraf": "^3.0.2",
    "sinon": "^9.2.4",
    "ts-jest": "^26.5.2",
    "typedoc": "^0.20.32",
    "typescript": "~4.2.2"
  },
  "engines": {
    "node": ">=12.0.0"
  },
  "publishConfig": {
    "access": "public",
    "registry": "https://registry.npmjs.org/"
  },
  "lavamoat": {
    "allowScripts": {
      "@lavamoat/preinstall-always-fail": false,
      "core-js": false,
      "keccak": true,
      "secp256k1": true,
      "sha3": false
    }
  }
}<|MERGE_RESOLUTION|>--- conflicted
+++ resolved
@@ -37,13 +37,9 @@
   "dependencies": {
     "@ethereumjs/common": "^2.3.1",
     "@ethereumjs/tx": "^3.2.1",
-<<<<<<< HEAD
-    "@metamask/contract-metadata": "^1.30.0",
     "@secux/app-eth": "^2.1.6",
     "@secux/protocol-transaction": "^2.1.3",
-=======
     "@metamask/contract-metadata": "^1.31.0",
->>>>>>> 47040d5f
     "@types/uuid": "^8.3.0",
     "abort-controller": "^3.0.0",
     "async-mutex": "^0.2.6",
